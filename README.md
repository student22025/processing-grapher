[![GPLv3 License](https://img.shields.io/badge/License-GPL%20v3-yellow.svg)](https://opensource.org/licenses/)
[![Issues](https://img.shields.io/github/issues-raw/chillibasket/processing-grapher.svg?maxAge=25000)](https://github.com/chillibasket/processing-grapher/issues)
[![GitHub last commit](https://img.shields.io/github/last-commit/chillibasket/processing-grapher.svg?style=flat)](https://github.com/chillibasket/processing-grapher/commits/master)

# Serial Monitor and Realtime Graphing Program
This project is a Processing-based serial terminal and graphing program for the analysis and recording of data from serial devices, such as Arduinos. This program is designed as a replacement for the serial monitor contained within the Arduino IDE. The program contains easy-to-use tools to record data received from serial devices, and to plot numerical data on up to 4 separate graphs in real-time. This makes it useful for quickly analysing sensor data from a micro-controller. 

This is still a work in progress; please let me know if you come across any issues or bugs which need to be fixed!
</br>
</br>

![](/Images/LiveGraph_tab.jpg)
</br>
*Live graph tab, illustrating how real-time data can be plotted on multiple graphs*
</br>
</br>

## Features
1. Easy UI scaling
1. Serial terminal monitor
	1. Connect to any serial port at any baud rate
	1. Send and receive serial communication
<<<<<<< HEAD
	1. Record all received messages in a text file
=======
	1. Record the communication as a text file
>>>>>>> 2e026c8d
	1. Change the colour of lines containing specific tags
1. Live Graphing
	1. Plot real-time data obtained from serial device on a graph
	1. Can display data on up to 4 separate graphs
	1. Supports comma delimited numbers only (example: 12,24,-15.4)
	1. Apply different colours and names to each input
	1. Record the real-time data as a comma delimited file
1. File Graphing
	1. Opens comma delimited files for analysis (you can open the files recording using the "Live Graphing" tab)
	1. Supports zooming into sections of the waveforms
</br>
</br>

## Usage
1. Download and install the Processing IDE from [https://processing.org/](https://processing.org/).
1. Clone/download all files in this repository.
1. Open `ProcessingGrapher.pde` in the Processing editor.
<<<<<<< HEAD
1. To change the size/scaling of all text and buttons, you can change the `uimult` multiplier on line 29. It is also possible to use the `CTRL+` and `CTRL-` keyboard combination while the program is active to increase/decrease the dynamically scaling factor. 
=======
1. Press the `Run` button on the top-left of the Processing editor to start the program.
1. To change the size/scaling of all text and buttons, press the `CTRL+` or `CTRL-` keyboard combinations.
>>>>>>> 2e026c8d
1. To connect to an Arduino:
	1. Ensure Arduino is plugged into your computer
	1. Go to the "Serial" tab of the program
	1. In the right-hand sidebar, press on `Port: None` button
	1. A list of all available ports should appear. Type in the number corresponding to the port you want to connect to
	1. Press on the `Baud: 9600` button and insert the baud rate of the serial connection
	1. Finally, click on the `Connect` button to initiate the connection with the Arduino.
1. To plot real-time data received from the Arduino:
	1. Make sure that the data consists of numbers being separated by a comma
	1. For example the message `12,25,16` could be sent using Arduino code:
		```cpp
		Serial.print(dataPoint1); Serial.print(",");
		Serial.print(dataPoint2); Serial.print(",");
		Serial.println(dataPoint3);
		```
	1. Go to the "Live Graph" tab of the program. The data should automatically be plotted on the graph.
	1. To plot different signals on separate graphs, click on the number of graphs (1 to 4) in the "Split" section of the right-hand sidebar.
	1. You can then press the up or down buttons on each signal in the sidebar to move it to a different graph.
	1. To change options (such as graph type, x-axis and y-axis scaling) for a specific graph, click on the graph you want to edit. The options for that graph are then shown in the sidebar.
</br>
</br>

![](/Images/SerialMonitor_tab.jpg) 
</br>
*Serial monitor tab, showing the communication with an Arduino*
</br>
</br>

![](/Images/FileGraph_tab.jpg)
</br>
*File graph tab, showing how information from a CSV file can be plotted on a graph*
</br>
</br>

## Changelog
1. (23rd August 2020) Version 1.8
	1. Added a file recording error recovery function, which deals with all possible error scenarios.
	1. Optimised the Serial monitor text rendering to improve the frame rate.
	1. Added menu button to turn off the automatic scrolling of the serial monitor.
	1. Improved the menu UI to make it clearer when a button is disabled.
	1. Menu clicks are no handled in a separate thread, meaning pop-ups etc. are no longer blocking.
	1. Added a thread which updated the COM port list at regular intervals.
	1. Overhauled the "Graph" drawing class to make it more robust to displaying a variety of data.
1. (6th August 2020) Version 1.7
	1. Revamped file saving process so that new entries are written to the output file the moment they are received.
	1. When recording data for a long time, the entries are now automatically split into multiple files of maximum 100,000 rows.
	1. Updated live graphs to show a continuous running data stream, rather than drawing the data from left to right.
1. (3rd August 2020) Version 1.6
	1. Added "Getting Started" boxes to help new users.
	1. Updated error-handling of the CSV file saving process.
	1. Added variable which can be used to change the serial comms line-ending character.
	1. File open/save path strings are now properly cleaned to prevent backslash "\" errors.
1. (20th July 2020) Version 1.5
	1. Streamlined the Serial devices connection process by adding COM port and Baud rate options into sub menus on the right-hand sidebar (instead of blocking pop-ups).
	1. Removed the duplicate serial connection code from the "Live Graph" tab, so that future improvements to the serial connection process will be easier.
	1. Added loading screen on start-up.
	1. CTRL+ and CTRL- keyboard combinations can be used to increase and decrease the UI scaling factor.
1. (19th July 2020) Version 1.4
	1. Added scrolling support to the right-hand menu bar using the mouse scroll wheel or up/down arrow keys. This solves the issue where menu items could be hidden when the window size is too small.
	1. Finished updating all code function commenting to a more consistent Doxygen-style format.
1. (18th July 2020) Version 1.3
	1. Added usage instructions which appear in the serial monitor on start-up
	1. Added the "Inconsolata" font which is used in the serial monitor
	1. Fixed issue where serial messages which are longer than the window width would not appear. Now the visible portion of the text is shown, and a double arrow ">>" icon is used to show that some text is hidden. However, there is not any way to see that text yet, other than resizing the entire window.
	1. Added support for "Page Up" and "Page Down" keys to quickly scroll through text in the serial monitor.
1. (17th July 2020) Version 1.2
	1. Fixed live graph bug which plotted erroneous data when graph y-axis was resized.
	1. Added code which reset the live graph signal list when serial device is disconnected.
1. (19th April 2020) Version 1.1
	1. Added ability to display live serial data on up to four separate graphs.
	1. Graphs now support the display of linecharts, dotcharts and barcharts.
	1. Updated zooming options on the "Live Graph" and "File Graph" tabs.
	1. Fixed some of the bugs in displaying the live graph data.
	1. Changed method used to plot live serial data, so that the maximum frequency which can be displayed is no longer limited by th frame rate (60Hz).<|MERGE_RESOLUTION|>--- conflicted
+++ resolved
@@ -20,11 +20,7 @@
 1. Serial terminal monitor
 	1. Connect to any serial port at any baud rate
 	1. Send and receive serial communication
-<<<<<<< HEAD
-	1. Record all received messages in a text file
-=======
 	1. Record the communication as a text file
->>>>>>> 2e026c8d
 	1. Change the colour of lines containing specific tags
 1. Live Graphing
 	1. Plot real-time data obtained from serial device on a graph
@@ -33,7 +29,8 @@
 	1. Apply different colours and names to each input
 	1. Record the real-time data as a comma delimited file
 1. File Graphing
-	1. Opens comma delimited files for analysis (you can open the files recording using the "Live Graphing" tab)
+	1. Opens comma delimited files for analysis
+	1. Apply different colours and names to each input
 	1. Supports zooming into sections of the waveforms
 </br>
 </br>
@@ -42,12 +39,8 @@
 1. Download and install the Processing IDE from [https://processing.org/](https://processing.org/).
 1. Clone/download all files in this repository.
 1. Open `ProcessingGrapher.pde` in the Processing editor.
-<<<<<<< HEAD
-1. To change the size/scaling of all text and buttons, you can change the `uimult` multiplier on line 29. It is also possible to use the `CTRL+` and `CTRL-` keyboard combination while the program is active to increase/decrease the dynamically scaling factor. 
-=======
 1. Press the `Run` button on the top-left of the Processing editor to start the program.
 1. To change the size/scaling of all text and buttons, press the `CTRL+` or `CTRL-` keyboard combinations.
->>>>>>> 2e026c8d
 1. To connect to an Arduino:
 	1. Ensure Arduino is plugged into your computer
 	1. Go to the "Serial" tab of the program
